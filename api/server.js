const express = require('express');
const path = require('path');
const app = express();

// --- Health-check for Railway ---
app.get('/health', (_req, res) => res.status(200).send('ok'));

// Basic middleware
app.use(express.json());

// Session middleware for authentication
app.use(require('express-session')({
    secret: process.env.SESSION_SECRET || 'aslan-dev-secret-change-in-production',
    resave: false,
    saveUninitialized: false,
    cookie: {
        secure: process.env.NODE_ENV === 'production',
        maxAge: 7 * 24 * 60 * 60 * 1000 // 7 days
    }
}));

// Conditional auth system based on DATABASE_URL availability
const hasDatabaseUrl = process.env.DATABASE_URL && process.env.DATABASE_URL.length > 0;

if (hasDatabaseUrl) {
    console.log('🔗 DATABASE_URL found - attempting PostgreSQL auth system');
    try {
        // Try to import real authentication system (when PostgreSQL is connected)
        const database = require('../config/database');
        const authRoutes = require('../routes/auth');
        app.use('/api/auth', authRoutes);
        console.log('✅ PostgreSQL auth system loaded successfully');
    } catch (error) {
        console.error('❌ Failed to load PostgreSQL auth system:', error.message);
        console.log('🔄 Falling back to simple auth system');
        setupSimpleAuth();
    }
} else {
    console.log('⚠️ DATABASE_URL not found - using simple auth for testing');
    setupSimpleAuth();
}

function setupSimpleAuth() {
    console.log('🔧 Setting up simple auth system');
    
    // Simple in-memory auth for staging testing when DB not configured
    const tempUsers = new Map();
    const tempSessions = new Map();
    
    // Add test user
    tempUsers.set('test@aslanpay.xyz', {
        id: 'user_test_123',
        email: 'test@aslanpay.xyz',
        name: 'Test User',
        password: 'password123'
    });
    
    // Simple auth endpoints (no sessions required)
    app.post('/api/auth/login', (req, res) => {
        try {
            const { email, password } = req.body;
            
            if (!email || !password) {
                return res.status(400).json({
                    error: 'Email and password are required',
                    code: 'MISSING_CREDENTIALS'
                });
            }
            
            const user = tempUsers.get(email.toLowerCase());
            if (!user || password !== user.password) {
                return res.status(401).json({
                    error: 'Invalid email or password',
                    code: 'INVALID_CREDENTIALS'
                });
            }
            
            const token = `token_${Date.now()}_${Math.random().toString(36).substr(2, 9)}`;
            tempSessions.set(token, { user, createdAt: new Date() });
            
            res.json({
                success: true,
                user: { id: user.id, email: user.email, name: user.name },
                token: token,
                expiresAt: new Date(Date.now() + 24 * 60 * 60 * 1000).toISOString(),
                message: 'Login successful (simple auth mode)'
            });
        } catch (error) {
            console.error('Auth login error:', error);
            res.status(500).json({
                error: 'Internal server error',
                code: 'INTERNAL_ERROR'
            });
        }
    });
    
    app.get('/api/auth/status', (req, res) => {
        try {
            const token = req.headers.authorization?.replace('Bearer ', '') || req.query.token;
            const userSession = token ? tempSessions.get(token) : null;
            
            res.json({
                authenticated: !!userSession,
                user: userSession?.user || null,
                message: 'Simple auth mode - no DATABASE_URL'
            });
        } catch (error) {
            console.error('Auth status error:', error);
            res.status(500).json({
                error: 'Internal server error',
                code: 'INTERNAL_ERROR'
            });
        }
    });
    
    app.post('/api/auth/logout', (req, res) => {
        try {
            const token = req.headers.authorization?.replace('Bearer ', '') || req.body.token;
            if (token) {
                tempSessions.delete(token);
            }
            res.json({ 
                success: true,
                message: 'Logout successful' 
            });
        } catch (error) {
            console.error('Auth logout error:', error);
            res.status(500).json({
                error: 'Internal server error',
                code: 'INTERNAL_ERROR'
            });
        }
    });
    
<<<<<<< HEAD
    console.log('✅ Simple auth system ready');
=======
    // Add signup endpoint to simple auth system
    app.post('/api/auth/signup', (req, res) => {
        try {
            const { email, password, name, organizationName } = req.body;
            
            if (!email || !password || !name) {
                return res.status(400).json({
                    error: 'Email, password, and name are required',
                    code: 'MISSING_CREDENTIALS'
                });
            }
            
            if (password.length < 8) {
                return res.status(400).json({
                    error: 'Password must be at least 8 characters long',
                    code: 'WEAK_PASSWORD'
                });
            }
            
            const userId = `user_${Date.now()}_${Math.random().toString(36).substr(2, 6)}`;
            const token = `token_${Date.now()}_${Math.random().toString(36).substr(2, 9)}`;
            
            // Add user to temp storage
            tempUsers.set(email.toLowerCase(), {
                id: userId,
                email: email.toLowerCase(),
                name,
                password,
                organizationName,
                createdAt: new Date().toISOString()
            });
            
            // Create session
            tempSessions.set(token, { 
                user: { id: userId, email: email.toLowerCase(), name },
                createdAt: new Date() 
            });
            
            res.status(201).json({
                success: true,
                message: 'Account created successfully! (Simple auth mode)',
                user: { id: userId, email: email.toLowerCase(), name },
                token: token,
                expiresAt: new Date(Date.now() + 24 * 60 * 60 * 1000).toISOString()
            });
        } catch (error) {
            console.error('Auth signup error:', error);
            res.status(500).json({
                error: 'Internal server error',
                code: 'INTERNAL_ERROR'
            });
        }
    });
    
    console.log('✅ Simple auth system ready (with signup)');
>>>>>>> 16cd4042
}

// Serve static frontend files FIRST (before API routes)
app.use(express.static(path.join(__dirname, '../frontend/public')));

// Main page routes - serve HTML files
app.get('/', (req, res) => {
    res.sendFile(path.join(__dirname, '../frontend/public/index.html'));
});

app.get('/docs', (req, res) => {
    res.sendFile(path.join(__dirname, '../frontend/public/docs.html'));
});

app.get('/demo', (req, res) => {
    res.sendFile(path.join(__dirname, '../frontend/public/demo.html'));
});

app.get('/auth', (req, res) => {
    res.sendFile(path.join(__dirname, '../frontend/public/auth.html'));
});

app.get('/signup', (req, res) => {
    res.sendFile(path.join(__dirname, '../frontend/public/signup.html'));
});

app.get('/dashboard', (req, res) => {
    res.sendFile(path.join(__dirname, '../frontend/public/dashboard.html'));
});

app.get('/pricing', (req, res) => {
    res.sendFile(path.join(__dirname, '../frontend/public/pricing.html'));
});

app.get('/comparison', (req, res) => {
    res.sendFile(path.join(__dirname, '../frontend/public/comparison.html'));
});

app.get('/security', (req, res) => {
    res.sendFile(path.join(__dirname, '../frontend/public/security.html'));
});

app.get('/checkout', (req, res) => {
    res.sendFile(path.join(__dirname, '../frontend/public/checkout.html'));
});

app.get('/status', (req, res) => {
    res.sendFile(path.join(__dirname, '../frontend/public/status.html'));
});

// API Status endpoint
app.get('/api/status', (req, res) => {
    res.json({
        status: 'OK',
        service: 'AslanPay API',
        version: '1.0.0',
        timestamp: new Date().toISOString(),
        environment: process.env.NODE_ENV || 'development'
    });
});

// Main authorization endpoint (simplified but functional)
app.post('/api/v1/authorize', (req, res) => {
    const { amount, service = 'unknown', description, apiKey } = req.body;
    
    // Basic validation
    if (!amount || amount <= 0) {
        return res.status(400).json({
            error: 'Invalid amount',
            code: 'INVALID_AMOUNT'
        });
    }
    
    if (!apiKey) {
        return res.status(401).json({
            error: 'API key required',
            code: 'MISSING_API_KEY'
        });
    }
    
    // Simple authorization logic
    const approved = amount <= 100; // Approve amounts <= $100
    const approvalId = `auth_${Date.now()}_${Math.random().toString(36).substr(2, 6)}`;
    
    res.json({
        approved,
        amount,
        service,
        description,
        approvalId,
        timestamp: new Date().toISOString(),
        limits: {
            maxAmount: 100,
            dailyLimit: 1000
        }
    });
});

// API Keys management endpoints
app.get('/api/keys', (req, res) => {
    res.json({
        message: 'API Keys endpoint',
        action: 'list',
        keys: []
    });
});

app.post('/api/keys', (req, res) => {
    const { name, permissions = ['read'] } = req.body;
    
    if (!name) {
        return res.status(400).json({
            error: 'Key name required'
        });
    }
    
    const apiKey = `ak_${Date.now()}_${Math.random().toString(36).substr(2, 16)}`;
    
    res.json({
        message: 'API key created',
        keyId: `key_${Date.now()}`,
        apiKey,
        name,
        permissions,
        created: new Date().toISOString()
    });
});

// Spending controls endpoint
app.get('/api/keys/spending-controls', (req, res) => {
    res.json({
        dailyLimit: 100,
        transactionLimit: 25,
        maxTransactions: 10,
        emergencyStop: false,
        lastUpdated: new Date().toISOString()
    });
});

// Demo authorization endpoint
app.post('/api/demo-authorize', (req, res) => {
    const { amount = 50, service = 'demo' } = req.body;
    
    res.json({
        approved: true,
        amount,
        service,
        demo: true,
        approvalId: `demo_${Date.now()}`,
        message: 'Demo authorization successful'
    });
});

// Demo spending controls - the endpoints the frontend actually calls
let demoSpendingState = {
    totalSpent: 0,
    transactionCount: 0,
    dailyLimit: 100,
    maxTransactions: 10,
    emergencyStop: false,
    transactions: []
};

// Get current spending status
app.get('/api/demo/spending-status', (req, res) => {
    const remainingLimit = Math.max(0, demoSpendingState.dailyLimit - demoSpendingState.totalSpent);
    const remainingTransactions = Math.max(0, demoSpendingState.maxTransactions - demoSpendingState.transactionCount);
    
    res.json({
        success: true,
        totalSpent: demoSpendingState.totalSpent,
        transactionCount: demoSpendingState.transactionCount,
        dailyLimit: demoSpendingState.dailyLimit,
        maxTransactions: demoSpendingState.maxTransactions,
        emergencyStop: demoSpendingState.emergencyStop,
        remainingLimit,
        remainingTransactions,
        lastUpdated: new Date().toISOString()
    });
});

// Process purchase with spending controls
app.post('/api/demo/purchase', (req, res) => {
    const { amount, service = 'gift-card', description = '' } = req.body;
    const startTime = Date.now();
    
    // Validate input
    if (!amount || amount <= 0) {
        return res.status(400).json({
            success: false,
            error: 'Invalid amount',
            code: 'INVALID_AMOUNT'
        });
    }
    
    // Check emergency stop
    if (demoSpendingState.emergencyStop) {
        return res.json({
            success: false,
            blocked: true,
            reason: 'Emergency stop is active - all purchases blocked',
            currentSpent: demoSpendingState.totalSpent,
            dailyLimit: demoSpendingState.dailyLimit,
            transactionCount: demoSpendingState.transactionCount,
            maxTransactions: demoSpendingState.maxTransactions,
            emergencyStop: true
        });
    }
    
    // Check daily limit
    if (demoSpendingState.totalSpent + amount > demoSpendingState.dailyLimit) {
        return res.json({
            success: false,
            blocked: true,
            reason: `Daily limit exceeded: $${amount} would exceed remaining $${demoSpendingState.dailyLimit - demoSpendingState.totalSpent}`,
            currentSpent: demoSpendingState.totalSpent,
            dailyLimit: demoSpendingState.dailyLimit,
            transactionCount: demoSpendingState.transactionCount,
            maxTransactions: demoSpendingState.maxTransactions,
            emergencyStop: false
        });
    }
    
    // Check transaction count limit
    if (demoSpendingState.transactionCount >= demoSpendingState.maxTransactions) {
        return res.json({
            success: false,
            blocked: true,
            reason: `Transaction limit reached: ${demoSpendingState.maxTransactions} transactions already used today`,
            currentSpent: demoSpendingState.totalSpent,
            dailyLimit: demoSpendingState.dailyLimit,
            transactionCount: demoSpendingState.transactionCount,
            maxTransactions: demoSpendingState.maxTransactions,
            emergencyStop: false
        });
    }
    
    // Process successful transaction
    const transactionId = `tx_demo_${Date.now()}_${Math.random().toString(36).substr(2, 6)}`;
    const latency = Date.now() - startTime + Math.floor(Math.random() * 50); // Add realistic latency
    
    // Update spending state
    demoSpendingState.totalSpent += amount;
    demoSpendingState.transactionCount += 1;
    demoSpendingState.transactions.push({
        id: transactionId,
        amount,
        service,
        description,
        timestamp: new Date().toISOString(),
        latency
    });
    
    const remainingLimit = Math.max(0, demoSpendingState.dailyLimit - demoSpendingState.totalSpent);
    
    res.json({
        success: true,
        approved: true,
        transactionId,
        amount,
        service,
        description,
        latency,
        processing_time: latency,
        spendingStatus: {
            totalSpent: demoSpendingState.totalSpent,
            transactionCount: demoSpendingState.transactionCount,
            dailyLimit: demoSpendingState.dailyLimit,
            maxTransactions: demoSpendingState.maxTransactions,
            remainingLimit,
            emergencyStop: demoSpendingState.emergencyStop
        },
        timestamp: new Date().toISOString()
    });
});

// Reset demo spending state (for testing)
app.post('/api/demo/reset', (req, res) => {
    demoSpendingState = {
        totalSpent: 0,
        transactionCount: 0,
        dailyLimit: 100,
        maxTransactions: 10,
        emergencyStop: false,
        transactions: []
    };
    
    res.json({
        success: true,
        message: 'Demo spending state reset',
        spendingStatus: demoSpendingState
    });
});

// Toggle emergency stop
app.post('/api/demo/emergency-stop', (req, res) => {
    const { enable } = req.body;
    demoSpendingState.emergencyStop = enable === true;
    
    res.json({
        success: true,
        emergencyStop: demoSpendingState.emergencyStop,
        message: `Emergency stop ${demoSpendingState.emergencyStop ? 'enabled' : 'disabled'}`
    });
});

// API Documentation page - restored original clean UI
app.get('/api', (req, res) => {
    const apiHTML = `<!DOCTYPE html>
<html lang="en">
<head>
    <meta charset="UTF-8">
    <meta name="viewport" content="width=device-width, initial-scale=1.0">
    <title>Aslan API Reference - Payment Infrastructure for AI Agents</title>
    
    <!-- Favicon and App Icons -->
    <link rel="icon" type="image/svg+xml" href="/favicon.svg">
    <link rel="icon" type="image/png" sizes="32x32" href="/favicon-32x32.png">
    <link rel="icon" type="image/png" sizes="16x16" href="/favicon-16x16.png">
    <link rel="apple-touch-icon" sizes="180x180" href="/apple-touch-icon.png">
    <link rel="manifest" href="/site.webmanifest">
    <meta name="theme-color" content="#FF6B35">
    
    <script src="https://cdn.tailwindcss.com"></script>
    <script>
        tailwind.config = {
            theme: {
                extend: {
                    colors: {
                        'aslan-orange': '#FF6B35',
                        'aslan-gold': '#F7931E',
                        'aslan-dark': '#1a1a1a',
                        'aslan-gray': '#6B7280',
                        gray: {
                            50: '#f9fafb',
                            100: '#f3f4f6',
                            200: '#e5e7eb',
                            300: '#d1d5db',
                            400: '#9ca3af',
                            500: '#6b7280',
                            600: '#4b5563',
                            700: '#374151',
                            800: '#1f2937',
                            900: '#111827',
                        }
                    }
                }
            }
        }
    </script>
</head>
<body class="bg-white overflow-x-hidden">
    <!-- Navigation -->
    <nav class="border-b" style="border-color: #e5e7eb;">
        <div class="max-w-7xl mx-auto px-4 sm:px-6 py-4">
            <div class="flex items-center justify-between">
                <div class="flex items-center space-x-3">
                    <span class="text-aslan-dark font-black text-xl tracking-wider" style="font-family: 'Inter', -apple-system, BlinkMacSystemFont, sans-serif; letter-spacing: 0.1em;">ASLAN</span>
                </div>
                
                <!-- Desktop Menu -->
                <div class="hidden md:flex items-center space-x-8">
                    <a href="/" class="text-aslan-gray hover:text-aslan-dark transition-colors">Home</a>
                    <a href="/docs" class="text-aslan-gray hover:text-aslan-dark transition-colors">Documentation</a>
                    <a href="/api" class="text-aslan-orange font-medium">API Reference</a>
                    <a href="/demo" class="bg-aslan-orange text-white px-4 py-2 rounded-lg hover:bg-orange-600 transition-colors">
                        Try Demo
                    </a>
                </div>
                
                <!-- Mobile Menu Button -->
                <button id="mobile-menu-btn" class="md:hidden p-2 rounded-lg text-aslan-gray hover:text-aslan-dark" style="background-color: #f3f4f6;">
                    <svg class="w-6 h-6" fill="none" stroke="currentColor" viewBox="0 0 24 24">
                        <path stroke-linecap="round" stroke-linejoin="round" stroke-width="2" d="M4 6h16M4 12h16M4 18h16"></path>
                    </svg>
                </button>
            </div>
            
            <!-- Mobile Menu -->
            <div id="mobile-menu" class="hidden md:hidden mt-4 pb-4 border-t pt-4" style="border-color: #e5e7eb;">
                <div class="flex flex-col space-y-4">
                    <a href="/" class="text-aslan-gray hover:text-aslan-dark transition-colors">Home</a>
                    <a href="/docs" class="text-aslan-gray hover:text-aslan-dark transition-colors">Documentation</a>
                    <a href="/api" class="text-aslan-orange font-medium">API Reference</a>
                    <a href="/demo" class="bg-aslan-orange text-white px-4 py-2 rounded-lg hover:bg-orange-600 transition-colors text-center">
                        Try Demo
                    </a>
                </div>
            </div>
        </div>
    </nav>

    <div class="max-w-7xl mx-auto px-4 sm:px-6 py-8">
        <div class="grid lg:grid-cols-4 gap-8">
            <!-- Sidebar -->
            <div class="lg:col-span-1">
                <div class="sticky top-8 space-y-6">
                    <div>
                        <h3 class="text-lg font-semibold text-aslan-dark mb-3">Authentication</h3>
                        <ul class="space-y-2 text-sm">
                            <li><a href="#auth-overview" class="text-aslan-orange font-medium">Overview</a></li>
                            <li><a href="#api-keys" class="text-aslan-gray hover:text-aslan-dark">API Keys</a></li>
                            <li><a href="#jwt-tokens" class="text-aslan-gray hover:text-aslan-dark">JWT Tokens</a></li>
                        </ul>
                    </div>
                    
                    <div>
                        <h3 class="text-lg font-semibold text-aslan-dark mb-3">Endpoints</h3>
                        <ul class="space-y-2 text-sm">
                            <li><a href="#purchase" class="text-aslan-gray hover:text-aslan-dark">POST /purchase</a></li>
                            <li><a href="#authorize" class="text-aslan-gray hover:text-aslan-dark">POST /authorize</a></li>
                            <li><a href="#limits" class="text-aslan-gray hover:text-aslan-dark">GET /limits</a></li>
                            <li><a href="#transactions" class="text-aslan-gray hover:text-aslan-dark">GET /transactions</a></li>
                        </ul>
                    </div>
                    
                    <div>
                        <h3 class="text-lg font-semibold text-aslan-dark mb-3">Response Codes</h3>
                        <ul class="space-y-2 text-sm">
                            <li><a href="#success-codes" class="text-aslan-gray hover:text-aslan-dark">Success (2xx)</a></li>
                            <li><a href="#error-codes" class="text-aslan-gray hover:text-aslan-dark">Errors (4xx/5xx)</a></li>
                        </ul>
                    </div>
                </div>
            </div>
            
            <!-- Main Content -->
            <div class="lg:col-span-3">
                <div class="prose prose-lg max-w-none">
                    <h1 id="introduction" class="text-3xl sm:text-4xl font-bold text-aslan-dark mb-6">API Reference</h1>
                    
                    <p class="text-lg text-aslan-gray mb-8">
                        Complete API reference for integrating Aslan payment infrastructure with your AI agents.
                        All endpoints support both REST and SDK-based access.
                    </p>

                    <!-- Base URL -->
                    <div class="border rounded-lg p-4 sm:p-6 mb-8" style="background-color: #eff6ff; border-color: #bfdbfe;">
                        <h3 class="text-lg font-semibold mb-2" style="color: #1e3a8a;">Base URL</h3>
                        <div class="bg-white rounded p-3 font-mono text-sm overflow-x-auto">
                            <span style="color: #2563eb;">https://api.aslanpay.xyz/v1</span>
                        </div>
                    </div>

                    <!-- Authentication -->
                    <section id="authentication" class="mb-12">
                        <h2 class="text-3xl font-bold text-aslan-dark mb-6">Authentication</h2>
                        
                        <p class="text-aslan-gray mb-6">
                            All API requests require authentication using an API key in the Authorization header.
                        </p>

                        <div class="bg-aslan-dark rounded-lg p-6 text-white mb-6">
                            <pre class="text-sm"><code>curl -X POST https://aslanpay.xyz/api/v1/authorize \\
  -H "Authorization: Bearer ak_live_your_api_key_here" \\
  -H "Content-Type: application/json" \\
  -d '{
    "amount": 2500,
    "description": "AWS credits"
  }'</code></pre>
                        </div>

                        <div class="border rounded-lg p-6" style="background-color: #fef3c7; border-color: #fde68a;">
                            <h4 class="font-semibold mb-2" style="color: #92400e;">🔑 API Key Formats</h4>
                            <ul class="text-sm space-y-1" style="color: #92400e;">
                                <li>• <strong>Live:</strong> <code>ak_live_...</code> - For production transactions</li>
                                <li>• <strong>Test:</strong> <code>ak_test_...</code> - For sandbox testing</li>
                            </ul>
                        </div>
                    </section>

                    <!-- Core Endpoints -->
                    <section id="endpoints" class="mb-12">
                        <h2 class="text-3xl font-bold text-aslan-dark mb-6">Core Endpoints</h2>
                        
                        <div class="space-y-8">
                            <!-- Authorize -->
                            <div class="border rounded-lg p-6" style="border-color: #e5e7eb;">
                                <div class="flex items-center space-x-3 mb-4">
                                    <span class="px-3 py-1 rounded-full text-sm font-medium" style="background-color: #d1fae5; color: #065f46;">POST</span>
                                    <code class="text-lg">/api/v1/authorize</code>
                                </div>
                                <p class="text-aslan-gray mb-4">Create a payment authorization for an AI agent.</p>
                                <div class="rounded-lg p-4" style="background-color: #f9fafb;">
                                    <pre class="text-sm"><code>{
  "amount": 2500,
  "description": "AWS credits",
  "agentId": "agent_123"
}</code></pre>
                                </div>
                            </div>

                            <!-- Status -->
                            <div class="border rounded-lg p-6" style="border-color: #e5e7eb;">
                                <div class="flex items-center space-x-3 mb-4">
                                    <span class="px-3 py-1 rounded-full text-sm font-medium" style="background-color: #f3f4f6; color: #374151;">GET</span>
                                    <code class="text-lg">/api/status</code>
                                </div>
                                <p class="text-aslan-gray mb-4">Get the current system status and health.</p>
                                <div class="rounded-lg p-4" style="background-color: #f9fafb;">
                                    <pre class="text-sm"><code>{
  "service": "Aslan Payment Infrastructure",
  "status": "operational",
  "environment": "production"
}</code></pre>
                                </div>
                            </div>
                        </div>
                    </section>

                    <!-- SDKs -->
                    <section class="rounded-lg p-8" style="background-color: #f9fafb;">
                        <h2 class="text-2xl font-bold text-aslan-dark mb-4">SDKs & Libraries</h2>
                        <p class="text-aslan-gray mb-6">
                            Use our official SDKs for easier integration with your AI frameworks.
                        </p>
                        <div class="grid md:grid-cols-2 gap-4">
                            <div class="bg-white rounded-lg p-4">
                                <h3 class="font-semibold text-aslan-dark mb-2">Node.js</h3>
                                <code class="text-sm text-aslan-gray">npm install @aslanpay/sdk</code>
                            </div>
                            <div class="bg-white rounded-lg p-4">
                                <h3 class="font-semibold text-aslan-dark mb-2">Python</h3>
                                <code class="text-sm text-aslan-gray">pip install aslanpay</code>
                            </div>
                        </div>
                        <div class="mt-6 flex gap-4">
                            <a href="/docs" class="bg-aslan-orange text-white px-6 py-3 rounded-lg font-medium hover:bg-orange-600 transition-colors">
                                View Documentation
                            </a>
                            <a href="https://github.com/coltonsakamoto/aslanpay" class="border text-aslan-dark px-6 py-3 rounded-lg font-medium transition-colors" style="border-color: #d1d5db;">
                                GitHub Repository
                            </a>
                        </div>
                    </section>
                </div>
            </div>
        </div>
    </div>

    <!-- JavaScript for mobile menu -->
    <script>
        document.addEventListener('DOMContentLoaded', function() {
            const mobileMenuBtn = document.getElementById('mobile-menu-btn');
            const mobileMenu = document.getElementById('mobile-menu');
            
            if (mobileMenuBtn && mobileMenu) {
                mobileMenuBtn.addEventListener('click', function() {
                    mobileMenu.classList.toggle('hidden');
                });
                
                const mobileLinks = mobileMenu.querySelectorAll('a');
                mobileLinks.forEach(link => {
                    link.addEventListener('click', function() {
                        mobileMenu.classList.add('hidden');
                    });
                });
            }
            
            document.querySelectorAll('a[href^="#"]').forEach(anchor => {
                anchor.addEventListener('click', function (e) {
                    e.preventDefault();
                    const target = document.querySelector(this.getAttribute('href'));
                    if (target) {
                        target.scrollIntoView({
                            behavior: 'smooth',
                            block: 'start'
                        });
                    }
                });
            });
        });
    </script>
</body>
</html>`;
    
    res.send(apiHTML);
});

const PORT = process.env.PORT || 8080;
app.listen(PORT, () => console.log('API listening on', PORT));<|MERGE_RESOLUTION|>--- conflicted
+++ resolved
@@ -132,9 +132,6 @@
         }
     });
     
-<<<<<<< HEAD
-    console.log('✅ Simple auth system ready');
-=======
     // Add signup endpoint to simple auth system
     app.post('/api/auth/signup', (req, res) => {
         try {
@@ -190,7 +187,6 @@
     });
     
     console.log('✅ Simple auth system ready (with signup)');
->>>>>>> 16cd4042
 }
 
 // Serve static frontend files FIRST (before API routes)
