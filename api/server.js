const express = require('express');
const path = require('path');
const app = express();

// --- Health-check for Railway ---
app.get('/health', (_req, res) => res.status(200).send('ok'));

// Basic middleware
app.use(express.json());

// Serve static frontend files FIRST (before API routes)
app.use(express.static(path.join(__dirname, '../frontend/public')));

<<<<<<< HEAD
// Basic API route (fallback for non-static requests)
app.get('/api', (req, res) => {
    res.json({ message: 'Aslan API is running', status: 'OK' });
=======
// Main page routes - serve HTML files
app.get('/', (req, res) => {
    res.sendFile(path.join(__dirname, '../frontend/public/index.html'));
});

app.get('/docs', (req, res) => {
    res.sendFile(path.join(__dirname, '../frontend/public/docs.html'));
});

app.get('/demo', (req, res) => {
    res.sendFile(path.join(__dirname, '../frontend/public/demo.html'));
});

app.get('/auth', (req, res) => {
    res.sendFile(path.join(__dirname, '../frontend/public/auth.html'));
});

app.get('/signup', (req, res) => {
    res.sendFile(path.join(__dirname, '../frontend/public/signup.html'));
});

app.get('/dashboard', (req, res) => {
    res.sendFile(path.join(__dirname, '../frontend/public/dashboard.html'));
});

app.get('/pricing', (req, res) => {
    res.sendFile(path.join(__dirname, '../frontend/public/pricing.html'));
});

app.get('/comparison', (req, res) => {
    res.sendFile(path.join(__dirname, '../frontend/public/comparison.html'));
});

app.get('/security', (req, res) => {
    res.sendFile(path.join(__dirname, '../frontend/public/security.html'));
});

app.get('/checkout', (req, res) => {
    res.sendFile(path.join(__dirname, '../frontend/public/checkout.html'));
});

app.get('/status', (req, res) => {
    res.sendFile(path.join(__dirname, '../frontend/public/status.html'));
});

// API Status endpoint
app.get('/api/status', (req, res) => {
    res.json({
        status: 'OK',
        service: 'AslanPay API',
        version: '1.0.0',
        timestamp: new Date().toISOString(),
        environment: process.env.NODE_ENV || 'development'
    });
});

// Main authorization endpoint (simplified but functional)
app.post('/api/v1/authorize', (req, res) => {
    const { amount, service = 'unknown', description, apiKey } = req.body;
    
    // Basic validation
    if (!amount || amount <= 0) {
        return res.status(400).json({
            error: 'Invalid amount',
            code: 'INVALID_AMOUNT'
        });
    }
    
    if (!apiKey) {
        return res.status(401).json({
            error: 'API key required',
            code: 'MISSING_API_KEY'
        });
    }
    
    // Simple authorization logic
    const approved = amount <= 100; // Approve amounts <= $100
    const approvalId = `auth_${Date.now()}_${Math.random().toString(36).substr(2, 6)}`;
    
    res.json({
        approved,
        amount,
        service,
        description,
        approvalId,
        timestamp: new Date().toISOString(),
        limits: {
            maxAmount: 100,
            dailyLimit: 1000
        }
    });
});

// API Keys management endpoints
app.get('/api/keys', (req, res) => {
    res.json({
        message: 'API Keys endpoint',
        action: 'list',
        keys: []
    });
});

app.post('/api/keys', (req, res) => {
    const { name, permissions = ['read'] } = req.body;
    
    if (!name) {
        return res.status(400).json({
            error: 'Key name required'
        });
    }
    
    const apiKey = `ak_${Date.now()}_${Math.random().toString(36).substr(2, 16)}`;
    
    res.json({
        message: 'API key created',
        keyId: `key_${Date.now()}`,
        apiKey,
        name,
        permissions,
        created: new Date().toISOString()
    });
});

// Spending controls endpoint
app.get('/api/keys/spending-controls', (req, res) => {
    res.json({
        dailyLimit: 100,
        transactionLimit: 25,
        maxTransactions: 10,
        emergencyStop: false,
        lastUpdated: new Date().toISOString()
    });
});

// Auth endpoints
app.get('/api/auth/status', (req, res) => {
    res.json({
        authenticated: false,
        message: 'Authentication status'
    });
});

app.post('/api/auth/login', (req, res) => {
    const { email, password } = req.body;
    
    if (!email || !password) {
        return res.status(400).json({
            error: 'Email and password required'
        });
    }
    
    res.json({
        message: 'Login endpoint',
        email,
        token: `token_${Date.now()}`,
        expiresAt: new Date(Date.now() + 24 * 60 * 60 * 1000).toISOString()
    });
});

// Demo authorization endpoint
app.post('/api/demo-authorize', (req, res) => {
    const { amount = 50, service = 'demo' } = req.body;
    
    res.json({
        approved: true,
        amount,
        service,
        demo: true,
        approvalId: `demo_${Date.now()}`,
        message: 'Demo authorization successful'
    });
});

// Basic API route
app.get('/api', (req, res) => {
    res.json({ 
        message: 'Aslan API is running', 
        status: 'OK',
        version: '1.0.0',
        endpoints: [
            'GET /health',
            'GET /api/status', 
            'POST /api/v1/authorize',
            'GET /api/keys',
            'POST /api/keys',
            'GET /api/keys/spending-controls',
            'GET /api/auth/status',
            'POST /api/auth/login',
            'POST /api/demo-authorize'
        ]
    });
>>>>>>> 38f7ce53
});

const PORT = process.env.PORT || 8080;
app.listen(PORT, () => console.log('API listening on', PORT));<|MERGE_RESOLUTION|>--- conflicted
+++ resolved
@@ -11,11 +11,6 @@
 // Serve static frontend files FIRST (before API routes)
 app.use(express.static(path.join(__dirname, '../frontend/public')));
 
-<<<<<<< HEAD
-// Basic API route (fallback for non-static requests)
-app.get('/api', (req, res) => {
-    res.json({ message: 'Aslan API is running', status: 'OK' });
-=======
 // Main page routes - serve HTML files
 app.get('/', (req, res) => {
     res.sendFile(path.join(__dirname, '../frontend/public/index.html'));
@@ -207,7 +202,6 @@
             'POST /api/demo-authorize'
         ]
     });
->>>>>>> 38f7ce53
 });
 
 const PORT = process.env.PORT || 8080;
