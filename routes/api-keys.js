--- conflicted
+++ resolved
@@ -1,160 +1,5 @@
 const express = require('express');
 const router = express.Router();
-<<<<<<< HEAD
-const database = require('../database-production.js');
-const jwt = require('jsonwebtoken');
-
-// JWT secret validation and secure fallback  
-function getSecureJWTSecret() {
-    const envSecret = process.env.JWT_SECRET;
-    
-    if (!envSecret) {
-        console.error('🚨 SECURITY WARNING: JWT_SECRET environment variable not set!');
-        // For production, use a fallback but warn
-        return 'fallback-secret-change-in-production-' + Date.now();
-    }
-    
-    if (envSecret.length < 32) {
-        console.error('🚨 SECURITY ERROR: JWT_SECRET must be at least 32 characters long!');
-        console.error('🔧 Current length:', envSecret.length);
-        // Use what we have but warn
-        return envSecret;
-    }
-    
-    return envSecret;
-}
-
-const JWT_SECRET = getSecureJWTSecret();
-
-// Custom session validation specifically for API key routes with extensive debugging
-const validateSessionForApiKeys = async (req, res, next) => {
-    console.log('🔍 [API-KEYS] Session validation started for:', req.method, req.path);
-    console.log('🔍 [API-KEYS] Headers:', {
-        authorization: req.headers.authorization ? 'Present' : 'Missing',
-        cookie: req.headers.cookie ? 'Present' : 'Missing',
-        userAgent: req.headers['user-agent']
-    });
-    
-    try {
-        // Try multiple auth methods
-        let token = null;
-        let authMethod = 'none';
-        
-        // Method 1: Check cookies first (frontend uses this)
-        if (req.cookies && req.cookies.agentpay_session) {
-            token = req.cookies.agentpay_session;
-            authMethod = 'cookie';
-            console.log('🔍 [API-KEYS] Found session cookie');
-        }
-        
-        // Method 2: Check Authorization header (fallback)
-        if (!token && req.headers.authorization && req.headers.authorization.startsWith('Bearer ')) {
-            token = req.headers.authorization.substring(7);
-            authMethod = 'header';
-            console.log('🔍 [API-KEYS] Found Authorization header');
-        }
-        
-        // Method 3: Check localStorage token from frontend (if sent as custom header)
-        if (!token && req.headers['x-session-token']) {
-            token = req.headers['x-session-token'];
-            authMethod = 'custom-header';
-            console.log('🔍 [API-KEYS] Found custom session header');
-        }
-        
-        if (!token) {
-            console.log('❌ [API-KEYS] No authentication token found via any method');
-            return res.status(401).json({
-                error: 'No session token provided',
-                code: 'NO_SESSION',
-                debug: {
-                    cookiePresent: !!req.headers.cookie,
-                    authHeaderPresent: !!req.headers.authorization,
-                    customHeaderPresent: !!req.headers['x-session-token']
-                }
-            });
-        }
-
-        console.log('🔍 [API-KEYS] Token found via:', authMethod, 'Length:', token.length);
-
-        // Verify JWT token
-        let decoded;
-        try {
-            decoded = jwt.verify(token, JWT_SECRET);
-            console.log('✅ [API-KEYS] JWT verified successfully:', decoded);
-        } catch (err) {
-            console.log('❌ [API-KEYS] JWT verification failed:', err.message);
-            return res.status(401).json({
-                error: 'Invalid session token',
-                code: 'INVALID_SESSION',
-                debug: {
-                    authMethod: authMethod,
-                    jwtError: err.message,
-                    tokenLength: token.length
-                }
-            });
-        }
-
-        // Check session in database
-        console.log('🔍 [API-KEYS] Looking up session in database:', decoded.sessionId);
-        const session = await database.getSession(decoded.sessionId);
-        console.log('🔍 [API-KEYS] Database session lookup result:', session ? 'Found' : 'Not found');
-        
-        if (!session) {
-            console.log('❌ [API-KEYS] Session not found in database');
-            return res.status(401).json({
-                error: 'Session expired or invalid',
-                code: 'SESSION_EXPIRED',
-                debug: {
-                    sessionId: decoded.sessionId,
-                    authMethod: authMethod
-                }
-            });
-        }
-
-        // Get user data
-        console.log('🔍 [API-KEYS] Getting user data for ID:', session.userId);
-        const user = await database.getUserById(session.userId);
-        console.log('🔍 [API-KEYS] User lookup result:', user ? `Found: ${user.email}` : 'Not found');
-        
-        if (!user) {
-            console.log('❌ [API-KEYS] User not found in database');
-            return res.status(401).json({
-                error: 'User not found',
-                code: 'USER_NOT_FOUND',
-                debug: {
-                    userId: session.userId,
-                    authMethod: authMethod
-                }
-            });
-        }
-
-        // Create a session object compatible with express-session
-        req.session = {
-            id: session.id,
-            userId: session.userId,
-            touch: () => {}, // Dummy touch method
-            save: (callback) => callback && callback(),
-            destroy: (callback) => callback && callback(),
-            ...session
-        };
-        req.user = user;
-        
-        console.log('✅ [API-KEYS] Session validation successful for user:', user.email, 'via', authMethod);
-        next();
-        
-    } catch (error) {
-        console.error('❌ [API-KEYS] Session validation error:', error);
-        res.status(500).json({
-            error: 'Internal server error',
-            code: 'INTERNAL_ERROR',
-            debug: {
-                message: error.message,
-                stack: error.stack
-            }
-        });
-    }
-};
-=======
 
 console.log('🚨 ULTRA-SIMPLE API KEY ROUTES LOADING...');
 
@@ -183,7 +28,6 @@
 ];
 
 console.log('🚨 EMERGENCY: Initialized with', emergencyKeys.length, 'keys');
->>>>>>> 1fe84016
 
 // Helper function to mask API keys - SIMPLE VERSION
 function maskApiKey(key) {
@@ -191,50 +35,10 @@
     return key.substring(0, 8) + '•'.repeat(key.length - 12) + key.substring(key.length - 4);
 }
 
-<<<<<<< HEAD
-// Get all API keys for authenticated user
-router.get('/', validateSessionForApiKeys, async (req, res) => {
-    const startTime = Date.now();
-    
-    // Simulate realistic database query time
-    setTimeout(async () => {
-        try {
-            console.log(`📋 Get API keys request by user ${req.user.id}`);
-            
-            const apiKeys = await database.getApiKeysByUserId(req.user.id);
-            
-            console.log(`✅ Found ${apiKeys.length} API keys for user ${req.user.id}`);
-            
-            const latency = Date.now() - startTime;
-            
-            res.json({
-                success: true,
-                keys: apiKeys,
-                total: apiKeys.length,
-                latency: latency
-            });
-            
-        } catch (error) {
-            console.error('❌ Get API keys error:', error);
-            const latency = Date.now() - startTime;
-            res.status(500).json({
-                error: 'Internal server error',
-                code: 'INTERNAL_ERROR',
-                details: error.message,
-                latency: latency
-            });
-        }
-    }, 45 + Math.random() * 30); // 45-75ms realistic database query latency
-});
-
-// Reveal a specific API key (requires additional verification)
-router.post('/:keyId/reveal', validateSessionForApiKeys, async (req, res) => {
-=======
 // 🚨 EMERGENCY: Get all API keys - NO AUTH, NO IMPORTS
 router.get('/', (req, res) => {
     console.log('🚨 EMERGENCY: GET /api/keys called - DYNAMIC VERSION');
     
->>>>>>> 1fe84016
     try {
         console.log('🚨 EMERGENCY: Returning', emergencyKeys.length, 'dynamic keys');
         
@@ -256,189 +60,12 @@
     }
 });
 
-<<<<<<< HEAD
-// Create new API key
-router.post('/', validateSessionForApiKeys, async (req, res) => {
-    const startTime = Date.now();
-    
-    // Simulate realistic database write time
-    setTimeout(async () => {
-        try {
-            const { name } = req.body;
-            
-            console.log(`🔑 Create API key request: "${name}" by user ${req.user.id}`);
-            
-            if (!name || name.trim() === '') {
-                const latency = Date.now() - startTime;
-                return res.status(400).json({
-                    error: 'API key name is required',
-                    code: 'MISSING_NAME',
-                    latency: latency
-                });
-            }
-            
-            // Check if name already exists for this user
-            const userApiKeys = await database.getApiKeysByUserId(req.user.id);
-            const existingKey = userApiKeys.find(key => 
-                key.name.toLowerCase() === name.trim().toLowerCase()
-            );
-            
-            if (existingKey) {
-                const latency = Date.now() - startTime;
-                return res.status(400).json({
-                    error: 'An API key with this name already exists',
-                    code: 'DUPLICATE_NAME',
-                    latency: latency
-                });
-            }
-            
-            const apiKey = await database.createApiKey(req.user.id, name.trim());
-            
-            console.log(`✅ API key created: ${apiKey.id} for user ${req.user.id}`);
-            
-            const latency = Date.now() - startTime;
-            
-            res.status(201).json({
-                success: true,
-                apiKey,
-                message: 'API key created successfully',
-                latency: latency
-            });
-            
-        } catch (error) {
-            console.error('❌ Create API key error:', error);
-            const latency = Date.now() - startTime;
-            res.status(500).json({
-                error: 'Internal server error',
-                code: 'INTERNAL_ERROR',
-                details: error.message,
-                latency: latency
-            });
-        }
-    }, 80 + Math.random() * 40); // 80-120ms realistic database write latency
-});
-
-// Revoke API key
-router.delete('/:keyId', validateSessionForApiKeys, async (req, res) => {
-    const startTime = Date.now();
-    
-    // Simulate realistic secure deletion time
-    setTimeout(async () => {
-        try {
-            const { keyId } = req.params;
-            
-            console.log(`🗑️ Revoke API key request: ${keyId} by user ${req.user.id}`);
-            
-            // Verify the key belongs to this user
-            const userApiKeys = await database.getApiKeysByUserId(req.user.id);
-            const keyToRevoke = userApiKeys.find(k => k.id === keyId);
-            
-            if (!keyToRevoke) {
-                console.log(`❌ API key not found: ${keyId} for user ${req.user.id}`);
-                const latency = Date.now() - startTime;
-                return res.status(404).json({
-                    error: 'API key not found or access denied',
-                    code: 'KEY_NOT_FOUND',
-                    latency: latency
-                });
-            }
-
-            console.log(`✅ Found key to revoke: ${keyToRevoke.name}`);
-            
-            // Use production database revoke method
-            await database.revokeApiKey(req.user.id, keyId);
-            
-            console.log(`🗑️ API key revoked: ${keyId} by user ${req.user.id}`);
-            
-            const latency = Date.now() - startTime;
-            
-            res.json({
-                success: true,
-                message: 'API key revoked successfully',
-                latency: latency
-            });
-            
-        } catch (error) {
-            console.error('❌ Revoke API key error:', error);
-            const latency = Date.now() - startTime;
-            res.status(500).json({
-                error: 'Internal server error',
-                code: 'INTERNAL_ERROR',
-                details: error.message,
-                latency: latency
-            });
-        }
-    }, 60 + Math.random() * 30); // 60-90ms realistic secure deletion latency
-});
-
-// Rotate API key
-router.post('/:keyId/rotate', validateSessionForApiKeys, async (req, res) => {
-    const startTime = Date.now();
-    
-    // Simulate realistic secure key generation time
-    setTimeout(async () => {
-        try {
-            const { keyId } = req.params;
-            
-            console.log(`🔄 Rotate API key request: ${keyId} by user ${req.user.id}`);
-            
-            // Get user's API keys
-            const userApiKeys = await database.getApiKeysByUserId(req.user.id);
-            const keyToRotate = userApiKeys.find(k => k.id === keyId);
-            
-            if (!keyToRotate) {
-                console.log(`❌ API key not found: ${keyId} for user ${req.user.id}`);
-                const latency = Date.now() - startTime;
-                return res.status(404).json({
-                    error: 'API key not found or access denied',
-                    code: 'KEY_NOT_FOUND',
-                    latency: latency
-                });
-            }
-
-            console.log(`✅ Found key to rotate: ${keyToRotate.name}`);
-            
-            // Use production database rotate method
-            const newKey = await database.rotateApiKey(req.user.id, keyId);
-            
-            console.log(`🔄 API key rotated: ${keyId} -> ${newKey.id} by user ${req.user.id}`);
-            
-            const latency = Date.now() - startTime;
-            
-            res.json({
-                success: true,
-                apiKey: {
-                    ...newKey,
-                    maskedKey: maskApiKey(newKey.key)
-                },
-                message: 'API key rotated successfully. Please save the new key securely.',
-                warning: 'The old key has been revoked and will no longer work.',
-                latency: latency
-            });
-            
-        } catch (error) {
-            console.error('❌ Rotate API key error:', error);
-            const latency = Date.now() - startTime;
-            res.status(500).json({
-                error: 'Internal server error',
-                code: 'INTERNAL_ERROR',
-                details: error.message,
-                latency: latency
-            });
-        }
-    }, 95 + Math.random() * 50); // 95-145ms realistic secure key generation latency
-});
-
-// Update API key name
-router.patch('/:keyId', validateSessionForApiKeys, async (req, res) => {
-=======
 // 🚨 EMERGENCY: Create new API key - NO AUTH, NO IMPORTS
 router.post('/', (req, res) => {
     console.log('🚨 EMERGENCY: POST /api/keys called - SIMPLE VERSION');
     console.log('🚨 EMERGENCY: Request body:', req.body);
     console.log('🚨 EMERGENCY: Headers:', req.headers);
     
->>>>>>> 1fe84016
     try {
         const { name, environment } = req.body || {};
         console.log('🚨 EMERGENCY: Creating key with name:', name, 'environment:', environment);
@@ -479,73 +106,6 @@
     }
 });
 
-<<<<<<< HEAD
-// Get API key usage statistics
-router.get('/:keyId/usage', validateSessionForApiKeys, async (req, res) => {
-    try {
-        const { keyId } = req.params;
-        const session = database.getSession(req.session.id);
-        
-        if (!session || !session.tenantId) {
-            return res.status(400).json({
-                error: 'No tenant context found',
-                code: 'NO_TENANT_CONTEXT'
-            });
-        }
-        
-        if (!keyId) {
-            return res.status(400).json({
-                error: 'API key ID is required',
-                code: 'MISSING_KEY_ID'
-            });
-        }
-        
-        // Verify the key belongs to this tenant
-        const tenantKeys = database.getApiKeysByTenant(session.tenantId);
-        const apiKey = tenantKeys.find(k => k.id === keyId);
-        
-        if (!apiKey) {
-            return res.status(404).json({
-                error: 'API key not found in your organization',
-                code: 'KEY_NOT_FOUND'
-            });
-        }
-        
-        // Get actual transactions for this API key
-        const transactions = database.getTransactionsByTenant(session.tenantId);
-        const keyTransactions = transactions.filter(t => t.metadata?.apiKeyId === keyId);
-        
-        // Calculate usage statistics
-        const now = new Date();
-        const day24hAgo = new Date(now.getTime() - 24 * 60 * 60 * 1000);
-        const day7Ago = new Date(now.getTime() - 7 * 24 * 60 * 60 * 1000);
-        const day30Ago = new Date(now.getTime() - 30 * 24 * 60 * 60 * 1000);
-        
-        const usageStats = {
-            keyId: apiKey.id,
-            name: apiKey.name,
-            totalRequests: apiKey.usageCount || 0,
-            lastUsed: apiKey.lastUsed,
-            createdAt: apiKey.createdAt,
-            totalTransactions: keyTransactions.length,
-            totalAmount: keyTransactions.reduce((sum, t) => sum + (t.amount || 0), 0),
-            requestsLast24h: keyTransactions.filter(t => t.createdAt >= day24hAgo).length,
-            requestsLast7d: keyTransactions.filter(t => t.createdAt >= day7Ago).length,
-            requestsLast30d: keyTransactions.filter(t => t.createdAt >= day30Ago).length,
-            successfulTransactions: keyTransactions.filter(t => t.status === 'completed').length,
-            failedTransactions: keyTransactions.filter(t => t.status === 'failed').length,
-            successRate: keyTransactions.length > 0 ? 
-                (keyTransactions.filter(t => t.status === 'completed').length / keyTransactions.length * 100) : 0
-        };
-        
-        res.json(usageStats);
-        
-    } catch (error) {
-        console.error('Get API key usage error:', error);
-        res.status(500).json({
-            error: 'Internal server error',
-            code: 'INTERNAL_ERROR'
-=======
 // 🚨 EMERGENCY: Rotate API key - NO AUTH
 router.post('/:keyId/rotate', (req, res) => {
     console.log('🚨 EMERGENCY: POST /api/keys/:keyId/rotate called');
@@ -559,7 +119,6 @@
         return res.status(404).json({
             success: false,
             message: 'API key not found'
->>>>>>> 1fe84016
         });
     }
     
@@ -585,17 +144,10 @@
     });
 });
 
-<<<<<<< HEAD
-// 🚨 EMERGENCY: Add spending controls update routes (missing from demo)
-// GET /api/keys/spending-controls - Get current spending limits
-router.get('/spending-controls', validateSessionForApiKeys, async (req, res) => {
-    const startTime = Date.now();
-=======
 // 🚨 EMERGENCY: Delete API key - NO AUTH  
 router.delete('/:keyId', (req, res) => {
     console.log('🚨 EMERGENCY: DELETE /api/keys/:keyId called');
     const { keyId } = req.params;
->>>>>>> 1fe84016
     
     const originalLength = emergencyKeys.length;
     // ACTUALLY REMOVE THE KEY FROM THE ARRAY
@@ -613,15 +165,9 @@
     });
 });
 
-<<<<<<< HEAD
-// PUT /api/keys/spending-controls - Update spending limits
-router.put('/spending-controls', validateSessionForApiKeys, async (req, res) => {
-    const startTime = Date.now();
-=======
 // Simple test endpoint
 router.get('/debug/test-data', (req, res) => {
     console.log('🔍 DEBUG: Test data endpoint hit - SIMPLE VERSION');
->>>>>>> 1fe84016
     
     const mockKeys = [
         {
